# -*- coding: utf-8 -*-
# Copyright 2016 OpenMarket Ltd
# Copyright 2017 New Vector Ltd
# Copyright 2019 Matrix.org Foundation C.I.C.
#
# Licensed under the Apache License, Version 2.0 (the "License");
# you may not use this file except in compliance with the License.
# You may obtain a copy of the License at
#
#     http://www.apache.org/licenses/LICENSE-2.0
#
# Unless required by applicable law or agreed to in writing, software
# distributed under the License is distributed on an "AS IS" BASIS,
# WITHOUT WARRANTIES OR CONDITIONS OF ANY KIND, either express or implied.
# See the License for the specific language governing permissions and
# limitations under the License.

import copy

import mock

from synapse.api.errors import SynapseError

from tests import unittest

# sample room_key data for use in the tests
room_keys = {
    "rooms": {
        "!abc:matrix.org": {
            "sessions": {
                "c0ff33": {
                    "first_message_index": 1,
                    "forwarded_count": 1,
                    "is_verified": False,
                    "session_data": "SSBBTSBBIEZJU0gK",
                }
            }
        }
    }
}


class E2eRoomKeysHandlerTestCase(unittest.HomeserverTestCase):
    def make_homeserver(self, reactor, clock):
        return self.setup_test_homeserver(replication_layer=mock.Mock())

    def prepare(self, reactor, clock, hs):
        self.handler = hs.get_e2e_room_keys_handler()
        self.local_user = "@boris:" + hs.hostname

    def test_get_missing_current_version_info(self):
        """Check that we get a 404 if we ask for info about the current version
        if there is no version.
        """
        e = self.get_failure(
            self.handler.get_version_info(self.local_user), SynapseError
        )
        res = e.value.code
        self.assertEqual(res, 404)

    def test_get_missing_version_info(self):
        """Check that we get a 404 if we ask for info about a specific version
        if it doesn't exist.
        """
        e = self.get_failure(
            self.handler.get_version_info(self.local_user, "bogus_version"),
            SynapseError,
        )
        res = e.value.code
        self.assertEqual(res, 404)

    def test_create_version(self):
<<<<<<< HEAD
        """Check that we can create and then retrieve versions."""
        res = yield defer.ensureDeferred(
=======
        """Check that we can create and then retrieve versions.
        """
        res = self.get_success(
>>>>>>> 2c9b4a5f
            self.handler.create_version(
                self.local_user,
                {
                    "algorithm": "m.megolm_backup.v1",
                    "auth_data": "first_version_auth_data",
                },
            )
        )
        self.assertEqual(res, "1")

        # check we can retrieve it as the current version
        res = self.get_success(self.handler.get_version_info(self.local_user))
        version_etag = res["etag"]
        self.assertIsInstance(version_etag, str)
        del res["etag"]
        self.assertDictEqual(
            res,
            {
                "version": "1",
                "algorithm": "m.megolm_backup.v1",
                "auth_data": "first_version_auth_data",
                "count": 0,
            },
        )

        # check we can retrieve it as a specific version
        res = self.get_success(self.handler.get_version_info(self.local_user, "1"))
        self.assertEqual(res["etag"], version_etag)
        del res["etag"]
        self.assertDictEqual(
            res,
            {
                "version": "1",
                "algorithm": "m.megolm_backup.v1",
                "auth_data": "first_version_auth_data",
                "count": 0,
            },
        )

        # upload a new one...
        res = self.get_success(
            self.handler.create_version(
                self.local_user,
                {
                    "algorithm": "m.megolm_backup.v1",
                    "auth_data": "second_version_auth_data",
                },
            )
        )
        self.assertEqual(res, "2")

        # check we can retrieve it as the current version
        res = self.get_success(self.handler.get_version_info(self.local_user))
        del res["etag"]
        self.assertDictEqual(
            res,
            {
                "version": "2",
                "algorithm": "m.megolm_backup.v1",
                "auth_data": "second_version_auth_data",
                "count": 0,
            },
        )

    def test_update_version(self):
<<<<<<< HEAD
        """Check that we can update versions."""
        version = yield defer.ensureDeferred(
=======
        """Check that we can update versions.
        """
        version = self.get_success(
>>>>>>> 2c9b4a5f
            self.handler.create_version(
                self.local_user,
                {
                    "algorithm": "m.megolm_backup.v1",
                    "auth_data": "first_version_auth_data",
                },
            )
        )
        self.assertEqual(version, "1")

        res = self.get_success(
            self.handler.update_version(
                self.local_user,
                version,
                {
                    "algorithm": "m.megolm_backup.v1",
                    "auth_data": "revised_first_version_auth_data",
                    "version": version,
                },
            )
        )
        self.assertDictEqual(res, {})

        # check we can retrieve it as the current version
        res = self.get_success(self.handler.get_version_info(self.local_user))
        del res["etag"]
        self.assertDictEqual(
            res,
            {
                "algorithm": "m.megolm_backup.v1",
                "auth_data": "revised_first_version_auth_data",
                "version": version,
                "count": 0,
            },
        )

    def test_update_missing_version(self):
<<<<<<< HEAD
        """Check that we get a 404 on updating nonexistent versions"""
        res = None
        try:
            yield defer.ensureDeferred(
                self.handler.update_version(
                    self.local_user,
                    "1",
                    {
                        "algorithm": "m.megolm_backup.v1",
                        "auth_data": "revised_first_version_auth_data",
                        "version": "1",
                    },
                )
            )
        except errors.SynapseError as e:
            res = e.code
=======
        """Check that we get a 404 on updating nonexistent versions
        """
        e = self.get_failure(
            self.handler.update_version(
                self.local_user,
                "1",
                {
                    "algorithm": "m.megolm_backup.v1",
                    "auth_data": "revised_first_version_auth_data",
                    "version": "1",
                },
            ),
            SynapseError,
        )
        res = e.value.code
>>>>>>> 2c9b4a5f
        self.assertEqual(res, 404)

    def test_update_omitted_version(self):
<<<<<<< HEAD
        """Check that the update succeeds if the version is missing from the body"""
        version = yield defer.ensureDeferred(
=======
        """Check that the update succeeds if the version is missing from the body
        """
        version = self.get_success(
>>>>>>> 2c9b4a5f
            self.handler.create_version(
                self.local_user,
                {
                    "algorithm": "m.megolm_backup.v1",
                    "auth_data": "first_version_auth_data",
                },
            )
        )
        self.assertEqual(version, "1")

        self.get_success(
            self.handler.update_version(
                self.local_user,
                version,
                {
                    "algorithm": "m.megolm_backup.v1",
                    "auth_data": "revised_first_version_auth_data",
                },
            )
        )

        # check we can retrieve it as the current version
        res = self.get_success(self.handler.get_version_info(self.local_user))
        del res["etag"]  # etag is opaque, so don't test its contents
        self.assertDictEqual(
            res,
            {
                "algorithm": "m.megolm_backup.v1",
                "auth_data": "revised_first_version_auth_data",
                "version": version,
                "count": 0,
            },
        )

    def test_update_bad_version(self):
<<<<<<< HEAD
        """Check that we get a 400 if the version in the body doesn't match"""
        version = yield defer.ensureDeferred(
=======
        """Check that we get a 400 if the version in the body doesn't match
        """
        version = self.get_success(
>>>>>>> 2c9b4a5f
            self.handler.create_version(
                self.local_user,
                {
                    "algorithm": "m.megolm_backup.v1",
                    "auth_data": "first_version_auth_data",
                },
            )
        )
        self.assertEqual(version, "1")

        e = self.get_failure(
            self.handler.update_version(
                self.local_user,
                version,
                {
                    "algorithm": "m.megolm_backup.v1",
                    "auth_data": "revised_first_version_auth_data",
                    "version": "incorrect",
                },
            ),
            SynapseError,
        )
        res = e.value.code
        self.assertEqual(res, 400)

    def test_delete_missing_version(self):
<<<<<<< HEAD
        """Check that we get a 404 on deleting nonexistent versions"""
        res = None
        try:
            yield defer.ensureDeferred(
                self.handler.delete_version(self.local_user, "1")
            )
        except errors.SynapseError as e:
            res = e.code
=======
        """Check that we get a 404 on deleting nonexistent versions
        """
        e = self.get_failure(
            self.handler.delete_version(self.local_user, "1"), SynapseError
        )
        res = e.value.code
>>>>>>> 2c9b4a5f
        self.assertEqual(res, 404)

    def test_delete_missing_current_version(self):
<<<<<<< HEAD
        """Check that we get a 404 on deleting nonexistent current version"""
        res = None
        try:
            yield defer.ensureDeferred(self.handler.delete_version(self.local_user))
        except errors.SynapseError as e:
            res = e.code
=======
        """Check that we get a 404 on deleting nonexistent current version
        """
        e = self.get_failure(self.handler.delete_version(self.local_user), SynapseError)
        res = e.value.code
>>>>>>> 2c9b4a5f
        self.assertEqual(res, 404)

    def test_delete_version(self):
<<<<<<< HEAD
        """Check that we can create and then delete versions."""
        res = yield defer.ensureDeferred(
=======
        """Check that we can create and then delete versions.
        """
        res = self.get_success(
>>>>>>> 2c9b4a5f
            self.handler.create_version(
                self.local_user,
                {
                    "algorithm": "m.megolm_backup.v1",
                    "auth_data": "first_version_auth_data",
                },
            )
        )
        self.assertEqual(res, "1")

        # check we can delete it
        self.get_success(self.handler.delete_version(self.local_user, "1"))

        # check that it's gone
        e = self.get_failure(
            self.handler.get_version_info(self.local_user, "1"), SynapseError
        )
        res = e.value.code
        self.assertEqual(res, 404)

    def test_get_missing_backup(self):
<<<<<<< HEAD
        """Check that we get a 404 on querying missing backup"""
        res = None
        try:
            yield defer.ensureDeferred(
                self.handler.get_room_keys(self.local_user, "bogus_version")
            )
        except errors.SynapseError as e:
            res = e.code
=======
        """Check that we get a 404 on querying missing backup
        """
        e = self.get_failure(
            self.handler.get_room_keys(self.local_user, "bogus_version"), SynapseError
        )
        res = e.value.code
>>>>>>> 2c9b4a5f
        self.assertEqual(res, 404)

    def test_get_missing_room_keys(self):
<<<<<<< HEAD
        """Check we get an empty response from an empty backup"""
        version = yield defer.ensureDeferred(
=======
        """Check we get an empty response from an empty backup
        """
        version = self.get_success(
>>>>>>> 2c9b4a5f
            self.handler.create_version(
                self.local_user,
                {
                    "algorithm": "m.megolm_backup.v1",
                    "auth_data": "first_version_auth_data",
                },
            )
        )
        self.assertEqual(version, "1")

        res = self.get_success(self.handler.get_room_keys(self.local_user, version))
        self.assertDictEqual(res, {"rooms": {}})

    # TODO: test the locking semantics when uploading room_keys,
    # although this is probably best done in sytest

    def test_upload_room_keys_no_versions(self):
<<<<<<< HEAD
        """Check that we get a 404 on uploading keys when no versions are defined"""
        res = None
        try:
            yield defer.ensureDeferred(
                self.handler.upload_room_keys(self.local_user, "no_version", room_keys)
            )
        except errors.SynapseError as e:
            res = e.code
=======
        """Check that we get a 404 on uploading keys when no versions are defined
        """
        e = self.get_failure(
            self.handler.upload_room_keys(self.local_user, "no_version", room_keys),
            SynapseError,
        )
        res = e.value.code
>>>>>>> 2c9b4a5f
        self.assertEqual(res, 404)

    def test_upload_room_keys_bogus_version(self):
        """Check that we get a 404 on uploading keys when an nonexistent version
        is specified
        """
        version = self.get_success(
            self.handler.create_version(
                self.local_user,
                {
                    "algorithm": "m.megolm_backup.v1",
                    "auth_data": "first_version_auth_data",
                },
            )
        )
        self.assertEqual(version, "1")

        e = self.get_failure(
            self.handler.upload_room_keys(self.local_user, "bogus_version", room_keys),
            SynapseError,
        )
        res = e.value.code
        self.assertEqual(res, 404)

    def test_upload_room_keys_wrong_version(self):
<<<<<<< HEAD
        """Check that we get a 403 on uploading keys for an old version"""
        version = yield defer.ensureDeferred(
=======
        """Check that we get a 403 on uploading keys for an old version
        """
        version = self.get_success(
>>>>>>> 2c9b4a5f
            self.handler.create_version(
                self.local_user,
                {
                    "algorithm": "m.megolm_backup.v1",
                    "auth_data": "first_version_auth_data",
                },
            )
        )
        self.assertEqual(version, "1")

        version = self.get_success(
            self.handler.create_version(
                self.local_user,
                {
                    "algorithm": "m.megolm_backup.v1",
                    "auth_data": "second_version_auth_data",
                },
            )
        )
        self.assertEqual(version, "2")

        e = self.get_failure(
            self.handler.upload_room_keys(self.local_user, "1", room_keys), SynapseError
        )
        res = e.value.code
        self.assertEqual(res, 403)

    def test_upload_room_keys_insert(self):
<<<<<<< HEAD
        """Check that we can insert and retrieve keys for a session"""
        version = yield defer.ensureDeferred(
=======
        """Check that we can insert and retrieve keys for a session
        """
        version = self.get_success(
>>>>>>> 2c9b4a5f
            self.handler.create_version(
                self.local_user,
                {
                    "algorithm": "m.megolm_backup.v1",
                    "auth_data": "first_version_auth_data",
                },
            )
        )
        self.assertEqual(version, "1")

        self.get_success(
            self.handler.upload_room_keys(self.local_user, version, room_keys)
        )

        res = self.get_success(self.handler.get_room_keys(self.local_user, version))
        self.assertDictEqual(res, room_keys)

        # check getting room_keys for a given room
        res = self.get_success(
            self.handler.get_room_keys(
                self.local_user, version, room_id="!abc:matrix.org"
            )
        )
        self.assertDictEqual(res, room_keys)

        # check getting room_keys for a given session_id
        res = self.get_success(
            self.handler.get_room_keys(
                self.local_user, version, room_id="!abc:matrix.org", session_id="c0ff33"
            )
        )
        self.assertDictEqual(res, room_keys)

    def test_upload_room_keys_merge(self):
        """Check that we can upload a new room_key for an existing session and
        have it correctly merged"""
        version = self.get_success(
            self.handler.create_version(
                self.local_user,
                {
                    "algorithm": "m.megolm_backup.v1",
                    "auth_data": "first_version_auth_data",
                },
            )
        )
        self.assertEqual(version, "1")

        self.get_success(
            self.handler.upload_room_keys(self.local_user, version, room_keys)
        )

        # get the etag to compare to future versions
        res = self.get_success(self.handler.get_version_info(self.local_user))
        backup_etag = res["etag"]
        self.assertEqual(res["count"], 1)

        new_room_keys = copy.deepcopy(room_keys)
        new_room_key = new_room_keys["rooms"]["!abc:matrix.org"]["sessions"]["c0ff33"]

        # test that increasing the message_index doesn't replace the existing session
        new_room_key["first_message_index"] = 2
        new_room_key["session_data"] = "new"
        self.get_success(
            self.handler.upload_room_keys(self.local_user, version, new_room_keys)
        )

        res = self.get_success(self.handler.get_room_keys(self.local_user, version))
        self.assertEqual(
            res["rooms"]["!abc:matrix.org"]["sessions"]["c0ff33"]["session_data"],
            "SSBBTSBBIEZJU0gK",
        )

        # the etag should be the same since the session did not change
        res = self.get_success(self.handler.get_version_info(self.local_user))
        self.assertEqual(res["etag"], backup_etag)

        # test that marking the session as verified however /does/ replace it
        new_room_key["is_verified"] = True
        self.get_success(
            self.handler.upload_room_keys(self.local_user, version, new_room_keys)
        )

        res = self.get_success(self.handler.get_room_keys(self.local_user, version))
        self.assertEqual(
            res["rooms"]["!abc:matrix.org"]["sessions"]["c0ff33"]["session_data"], "new"
        )

        # the etag should NOT be equal now, since the key changed
        res = self.get_success(self.handler.get_version_info(self.local_user))
        self.assertNotEqual(res["etag"], backup_etag)
        backup_etag = res["etag"]

        # test that a session with a higher forwarded_count doesn't replace one
        # with a lower forwarding count
        new_room_key["forwarded_count"] = 2
        new_room_key["session_data"] = "other"
        self.get_success(
            self.handler.upload_room_keys(self.local_user, version, new_room_keys)
        )

        res = self.get_success(self.handler.get_room_keys(self.local_user, version))
        self.assertEqual(
            res["rooms"]["!abc:matrix.org"]["sessions"]["c0ff33"]["session_data"], "new"
        )

        # the etag should be the same since the session did not change
        res = self.get_success(self.handler.get_version_info(self.local_user))
        self.assertEqual(res["etag"], backup_etag)

        # TODO: check edge cases as well as the common variations here

    def test_delete_room_keys(self):
<<<<<<< HEAD
        """Check that we can insert and delete keys for a session"""
        version = yield defer.ensureDeferred(
=======
        """Check that we can insert and delete keys for a session
        """
        version = self.get_success(
>>>>>>> 2c9b4a5f
            self.handler.create_version(
                self.local_user,
                {
                    "algorithm": "m.megolm_backup.v1",
                    "auth_data": "first_version_auth_data",
                },
            )
        )
        self.assertEqual(version, "1")

        # check for bulk-delete
        self.get_success(
            self.handler.upload_room_keys(self.local_user, version, room_keys)
        )
        self.get_success(self.handler.delete_room_keys(self.local_user, version))
        res = self.get_success(
            self.handler.get_room_keys(
                self.local_user, version, room_id="!abc:matrix.org", session_id="c0ff33"
            )
        )
        self.assertDictEqual(res, {"rooms": {}})

        # check for bulk-delete per room
        self.get_success(
            self.handler.upload_room_keys(self.local_user, version, room_keys)
        )
        self.get_success(
            self.handler.delete_room_keys(
                self.local_user, version, room_id="!abc:matrix.org"
            )
        )
        res = self.get_success(
            self.handler.get_room_keys(
                self.local_user, version, room_id="!abc:matrix.org", session_id="c0ff33"
            )
        )
        self.assertDictEqual(res, {"rooms": {}})

        # check for bulk-delete per session
        self.get_success(
            self.handler.upload_room_keys(self.local_user, version, room_keys)
        )
        self.get_success(
            self.handler.delete_room_keys(
                self.local_user, version, room_id="!abc:matrix.org", session_id="c0ff33"
            )
        )
        res = self.get_success(
            self.handler.get_room_keys(
                self.local_user, version, room_id="!abc:matrix.org", session_id="c0ff33"
            )
        )
        self.assertDictEqual(res, {"rooms": {}})<|MERGE_RESOLUTION|>--- conflicted
+++ resolved
@@ -70,14 +70,8 @@
         self.assertEqual(res, 404)
 
     def test_create_version(self):
-<<<<<<< HEAD
         """Check that we can create and then retrieve versions."""
-        res = yield defer.ensureDeferred(
-=======
-        """Check that we can create and then retrieve versions.
-        """
-        res = self.get_success(
->>>>>>> 2c9b4a5f
+        res = self.get_success(
             self.handler.create_version(
                 self.local_user,
                 {
@@ -143,14 +137,8 @@
         )
 
     def test_update_version(self):
-<<<<<<< HEAD
         """Check that we can update versions."""
-        version = yield defer.ensureDeferred(
-=======
-        """Check that we can update versions.
-        """
-        version = self.get_success(
->>>>>>> 2c9b4a5f
+        version = self.get_success(
             self.handler.create_version(
                 self.local_user,
                 {
@@ -188,26 +176,7 @@
         )
 
     def test_update_missing_version(self):
-<<<<<<< HEAD
         """Check that we get a 404 on updating nonexistent versions"""
-        res = None
-        try:
-            yield defer.ensureDeferred(
-                self.handler.update_version(
-                    self.local_user,
-                    "1",
-                    {
-                        "algorithm": "m.megolm_backup.v1",
-                        "auth_data": "revised_first_version_auth_data",
-                        "version": "1",
-                    },
-                )
-            )
-        except errors.SynapseError as e:
-            res = e.code
-=======
-        """Check that we get a 404 on updating nonexistent versions
-        """
         e = self.get_failure(
             self.handler.update_version(
                 self.local_user,
@@ -221,18 +190,11 @@
             SynapseError,
         )
         res = e.value.code
->>>>>>> 2c9b4a5f
         self.assertEqual(res, 404)
 
     def test_update_omitted_version(self):
-<<<<<<< HEAD
         """Check that the update succeeds if the version is missing from the body"""
-        version = yield defer.ensureDeferred(
-=======
-        """Check that the update succeeds if the version is missing from the body
-        """
-        version = self.get_success(
->>>>>>> 2c9b4a5f
+        version = self.get_success(
             self.handler.create_version(
                 self.local_user,
                 {
@@ -268,14 +230,8 @@
         )
 
     def test_update_bad_version(self):
-<<<<<<< HEAD
         """Check that we get a 400 if the version in the body doesn't match"""
-        version = yield defer.ensureDeferred(
-=======
-        """Check that we get a 400 if the version in the body doesn't match
-        """
-        version = self.get_success(
->>>>>>> 2c9b4a5f
+        version = self.get_success(
             self.handler.create_version(
                 self.local_user,
                 {
@@ -302,50 +258,22 @@
         self.assertEqual(res, 400)
 
     def test_delete_missing_version(self):
-<<<<<<< HEAD
         """Check that we get a 404 on deleting nonexistent versions"""
-        res = None
-        try:
-            yield defer.ensureDeferred(
-                self.handler.delete_version(self.local_user, "1")
-            )
-        except errors.SynapseError as e:
-            res = e.code
-=======
-        """Check that we get a 404 on deleting nonexistent versions
-        """
         e = self.get_failure(
             self.handler.delete_version(self.local_user, "1"), SynapseError
         )
         res = e.value.code
->>>>>>> 2c9b4a5f
         self.assertEqual(res, 404)
 
     def test_delete_missing_current_version(self):
-<<<<<<< HEAD
         """Check that we get a 404 on deleting nonexistent current version"""
-        res = None
-        try:
-            yield defer.ensureDeferred(self.handler.delete_version(self.local_user))
-        except errors.SynapseError as e:
-            res = e.code
-=======
-        """Check that we get a 404 on deleting nonexistent current version
-        """
         e = self.get_failure(self.handler.delete_version(self.local_user), SynapseError)
         res = e.value.code
->>>>>>> 2c9b4a5f
         self.assertEqual(res, 404)
 
     def test_delete_version(self):
-<<<<<<< HEAD
         """Check that we can create and then delete versions."""
-        res = yield defer.ensureDeferred(
-=======
-        """Check that we can create and then delete versions.
-        """
-        res = self.get_success(
->>>>>>> 2c9b4a5f
+        res = self.get_success(
             self.handler.create_version(
                 self.local_user,
                 {
@@ -367,34 +295,16 @@
         self.assertEqual(res, 404)
 
     def test_get_missing_backup(self):
-<<<<<<< HEAD
         """Check that we get a 404 on querying missing backup"""
-        res = None
-        try:
-            yield defer.ensureDeferred(
-                self.handler.get_room_keys(self.local_user, "bogus_version")
-            )
-        except errors.SynapseError as e:
-            res = e.code
-=======
-        """Check that we get a 404 on querying missing backup
-        """
         e = self.get_failure(
             self.handler.get_room_keys(self.local_user, "bogus_version"), SynapseError
         )
         res = e.value.code
->>>>>>> 2c9b4a5f
         self.assertEqual(res, 404)
 
     def test_get_missing_room_keys(self):
-<<<<<<< HEAD
         """Check we get an empty response from an empty backup"""
-        version = yield defer.ensureDeferred(
-=======
-        """Check we get an empty response from an empty backup
-        """
-        version = self.get_success(
->>>>>>> 2c9b4a5f
+        version = self.get_success(
             self.handler.create_version(
                 self.local_user,
                 {
@@ -412,24 +322,12 @@
     # although this is probably best done in sytest
 
     def test_upload_room_keys_no_versions(self):
-<<<<<<< HEAD
         """Check that we get a 404 on uploading keys when no versions are defined"""
-        res = None
-        try:
-            yield defer.ensureDeferred(
-                self.handler.upload_room_keys(self.local_user, "no_version", room_keys)
-            )
-        except errors.SynapseError as e:
-            res = e.code
-=======
-        """Check that we get a 404 on uploading keys when no versions are defined
-        """
         e = self.get_failure(
             self.handler.upload_room_keys(self.local_user, "no_version", room_keys),
             SynapseError,
         )
         res = e.value.code
->>>>>>> 2c9b4a5f
         self.assertEqual(res, 404)
 
     def test_upload_room_keys_bogus_version(self):
@@ -455,14 +353,8 @@
         self.assertEqual(res, 404)
 
     def test_upload_room_keys_wrong_version(self):
-<<<<<<< HEAD
         """Check that we get a 403 on uploading keys for an old version"""
-        version = yield defer.ensureDeferred(
-=======
-        """Check that we get a 403 on uploading keys for an old version
-        """
-        version = self.get_success(
->>>>>>> 2c9b4a5f
+        version = self.get_success(
             self.handler.create_version(
                 self.local_user,
                 {
@@ -491,14 +383,8 @@
         self.assertEqual(res, 403)
 
     def test_upload_room_keys_insert(self):
-<<<<<<< HEAD
         """Check that we can insert and retrieve keys for a session"""
-        version = yield defer.ensureDeferred(
-=======
-        """Check that we can insert and retrieve keys for a session
-        """
-        version = self.get_success(
->>>>>>> 2c9b4a5f
+        version = self.get_success(
             self.handler.create_version(
                 self.local_user,
                 {
@@ -611,14 +497,8 @@
         # TODO: check edge cases as well as the common variations here
 
     def test_delete_room_keys(self):
-<<<<<<< HEAD
         """Check that we can insert and delete keys for a session"""
-        version = yield defer.ensureDeferred(
-=======
-        """Check that we can insert and delete keys for a session
-        """
-        version = self.get_success(
->>>>>>> 2c9b4a5f
+        version = self.get_success(
             self.handler.create_version(
                 self.local_user,
                 {
