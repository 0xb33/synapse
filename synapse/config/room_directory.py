# -*- coding: utf-8 -*-
# Copyright 2018 New Vector Ltd
#
# Licensed under the Apache License, Version 2.0 (the "License");
# you may not use this file except in compliance with the License.
# You may obtain a copy of the License at
#
#     http://www.apache.org/licenses/LICENSE-2.0
#
# Unless required by applicable law or agreed to in writing, software
# distributed under the License is distributed on an "AS IS" BASIS,
# WITHOUT WARRANTIES OR CONDITIONS OF ANY KIND, either express or implied.
# See the License for the specific language governing permissions and
# limitations under the License.

from synapse.util import glob_to_regex

from ._base import Config, ConfigError


class RoomDirectoryConfig(Config):
    def read_config(self, config):
        alias_creation_rules = config.get("alias_creation_rules")

        if alias_creation_rules is not None:
            self._alias_creation_rules = [
                _RoomDirectoryRule("alias_creation_rules", rule)
                for rule in alias_creation_rules
            ]
        else:
            self._alias_creation_rules = [
                _RoomDirectoryRule(
                    "alias_creation_rules", {
                        "action": "allow",
                    }
                )
            ]

        room_list_publication_rules = config.get("room_list_publication_rules")

        if room_list_publication_rules is not None:
            self._room_list_publication_rules = [
                _RoomDirectoryRule("room_list_publication_rules", rule)
                for rule in room_list_publication_rules
            ]
        else:
            self._room_list_publication_rules = [
                _RoomDirectoryRule(
                    "room_list_publication_rules", {
                        "action": "allow",
                    }
                )
            ]

        self.allow_non_federated_in_public_rooms = config.get(
            "allow_non_federated_in_public_rooms", True,
        )

    def default_config(self, config_dir_path, server_name, **kwargs):
        return """
        # The `alias_creation` option controls who's allowed to create aliases
        # on this server.
        #
        # The format of this option is a list of rules that contain globs that
        # match against user_id, room_id and the new alias (fully qualified with
        # server name). The action in the first rule that matches is taken,
        # which can currently either be "allow" or "deny".
        #
        # Missing user_id/room_id/alias fields default to "*".
        #
        # If no rules match the request is denied. An empty list means no one
        # can create aliases.
        #
        # Options for the rules include:
        #
        #   user_id: Matches against the creator of the alias
        #   alias: Matches against the alias being created
        #   room_id: Matches against the room ID the alias is being pointed at
        #   action: Whether to "allow" or "deny" the request if the rule matches
        #
        # The default is:
        #
        #alias_creation_rules:
        #  - user_id: "*"
        #    alias: "*"
        #    room_id: "*"
        #    action: allow

        # The `room_list_publication_rules` option controls who can publish and
        # which rooms can be published in the public room list.
        #
        # The format of this option is the same as that for
        # `alias_creation_rules`.
        #
<<<<<<< HEAD
        # If no rules match the request is denied.
        alias_creation_rules:
            - user_id: "*"
              alias: "*"
              action: allow

        # Specify whether rooms that only allow local users to join should be
        # shown in the federation public room directory.
        # 
        # Note that this does not affect the room directory shown to users on
        # this homeserver, only those on other homeservers.
        #allow_non_federated_in_public_rooms: True
=======
        # If the room has one or more aliases associated with it, only one of
        # the aliases needs to match the alias rule. If there are no aliases
        # then only rules with `alias: *` match.
        #
        # If no rules match the request is denied. An empty list means no one
        # can publish rooms.
        #
        # Options for the rules include:
        #
        #   user_id: Matches agaisnt the creator of the alias
        #   room_id: Matches against the room ID being published
        #   alias: Matches against any current local or canonical aliases
        #            associated with the room
        #   action: Whether to "allow" or "deny" the request if the rule matches
        #
        # The default is:
        #
        #room_list_publication_rules:
        #  - user_id: "*"
        #    alias: "*"
        #    room_id: "*"
        #    action: allow
>>>>>>> 5b9786ee
        """

    def is_alias_creation_allowed(self, user_id, room_id, alias):
        """Checks if the given user is allowed to create the given alias

        Args:
            user_id (str)
            room_id (str)
            alias (str)

        Returns:
            boolean: True if user is allowed to crate the alias
        """
        for rule in self._alias_creation_rules:
            if rule.matches(user_id, room_id, [alias]):
                return rule.action == "allow"

        return False

    def is_publishing_room_allowed(self, user_id, room_id, aliases):
        """Checks if the given user is allowed to publish the room

        Args:
            user_id (str)
            room_id (str)
            aliases (list[str]): any local aliases associated with the room

        Returns:
            boolean: True if user can publish room
        """
        for rule in self._room_list_publication_rules:
            if rule.matches(user_id, room_id, aliases):
                return rule.action == "allow"

        return False


class _RoomDirectoryRule(object):
    """Helper class to test whether a room directory action is allowed, like
    creating an alias or publishing a room.
    """

    def __init__(self, option_name, rule):
        """
        Args:
            option_name (str): Name of the config option this rule belongs to
            rule (dict): The rule as specified in the config
        """

        action = rule["action"]
        user_id = rule.get("user_id", "*")
        room_id = rule.get("room_id", "*")
        alias = rule.get("alias", "*")

        if action in ("allow", "deny"):
            self.action = action
        else:
            raise ConfigError(
                "%s rules can only have action of 'allow'"
                " or 'deny'" % (option_name,)
            )

        self._alias_matches_all = alias == "*"

        try:
            self._user_id_regex = glob_to_regex(user_id)
            self._alias_regex = glob_to_regex(alias)
            self._room_id_regex = glob_to_regex(room_id)
        except Exception as e:
            raise ConfigError("Failed to parse glob into regex: %s", e)

    def matches(self, user_id, room_id, aliases):
        """Tests if this rule matches the given user_id, room_id and aliases.

        Args:
            user_id (str)
            room_id (str)
            aliases (list[str]): The associated aliases to the room. Will be a
                single element for testing alias creation, and can be empty for
                testing room publishing.

        Returns:
            boolean
        """

        # Note: The regexes are anchored at both ends
        if not self._user_id_regex.match(user_id):
            return False

        if not self._room_id_regex.match(room_id):
            return False

        # We only have alias checks left, so we can short circuit if the alias
        # rule matches everything.
        if self._alias_matches_all:
            return True

        # If we are not given any aliases then this rule only matches if the
        # alias glob matches all aliases, which we checked above.
        if not aliases:
            return False

        # Otherwise, we just need one alias to match
        for alias in aliases:
            if self._alias_regex.match(alias):
                return True

        return False<|MERGE_RESOLUTION|>--- conflicted
+++ resolved
@@ -92,20 +92,6 @@
         # The format of this option is the same as that for
         # `alias_creation_rules`.
         #
-<<<<<<< HEAD
-        # If no rules match the request is denied.
-        alias_creation_rules:
-            - user_id: "*"
-              alias: "*"
-              action: allow
-
-        # Specify whether rooms that only allow local users to join should be
-        # shown in the federation public room directory.
-        # 
-        # Note that this does not affect the room directory shown to users on
-        # this homeserver, only those on other homeservers.
-        #allow_non_federated_in_public_rooms: True
-=======
         # If the room has one or more aliases associated with it, only one of
         # the aliases needs to match the alias rule. If there are no aliases
         # then only rules with `alias: *` match.
@@ -128,7 +114,14 @@
         #    alias: "*"
         #    room_id: "*"
         #    action: allow
->>>>>>> 5b9786ee
+
+        # Specify whether rooms that only allow local users to join should be
+        # shown in the federation public room directory.
+        #
+        # Note that this does not affect the room directory shown to users on
+        # this homeserver, only those on other homeservers.
+        #
+        #allow_non_federated_in_public_rooms: True
         """
 
     def is_alias_creation_allowed(self, user_id, room_id, alias):
