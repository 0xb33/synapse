--- conflicted
+++ resolved
@@ -21,10 +21,7 @@
 from textwrap import indent
 
 import attr
-<<<<<<< HEAD
-=======
 import yaml
->>>>>>> 1d349fb1
 from netaddr import IPSet
 
 from synapse.api.room_versions import KNOWN_ROOM_VERSIONS
