--- conflicted
+++ resolved
@@ -102,7 +102,6 @@
             defaults={"per_second": 0.01, "burst_count": 3},
         )
 
-<<<<<<< HEAD
         # Ratelimit cross-user key requests:
         # * For locacl requests this is done by the sending devie.
         # * For requests received over federation this is done by the origin.
@@ -111,7 +110,8 @@
         self.rc_key_requests = RateLimitConfig(
             config.get("rc_key_requests", {}),
             defaults={"per_second": 20, "burst_count": 100},
-=======
+        )
+
         self.rc_3pid_validation = RateLimitConfig(
             config.get("rc_3pid_validation") or {},
             defaults={"per_second": 0.003, "burst_count": 5},
@@ -124,7 +124,6 @@
         self.rc_invites_per_user = RateLimitConfig(
             config.get("rc_invites", {}).get("per_user", {}),
             defaults={"per_second": 0.003, "burst_count": 5},
->>>>>>> 80d6dc97
         )
 
     def generate_config_section(self, **kwargs):
