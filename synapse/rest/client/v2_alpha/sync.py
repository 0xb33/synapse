--- conflicted
+++ resolved
@@ -284,13 +284,8 @@
                 "prev_batch": room.timeline.prev_batch.to_string(),
                 "limited": room.timeline.limited,
             },
-<<<<<<< HEAD
             "state": {"events": serialized_state},
-            "private_user_data": {"events": private_user_data},
-=======
-            "state": {"events": state_event_ids},
             "account_data": {"events": account_data},
->>>>>>> 8b5349c7
         }
 
         if joined:
