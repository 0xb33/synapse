# -*- coding: utf-8 -*-
# Copyright 2014 - 2016 OpenMarket Ltd
#
# Licensed under the Apache License, Version 2.0 (the "License");
# you may not use this file except in compliance with the License.
# You may obtain a copy of the License at
#
#     http://www.apache.org/licenses/LICENSE-2.0
#
# Unless required by applicable law or agreed to in writing, software
# distributed under the License is distributed on an "AS IS" BASIS,
# WITHOUT WARRANTIES OR CONDITIONS OF ANY KIND, either express or implied.
# See the License for the specific language governing permissions and
# limitations under the License.

import logging
from collections import namedtuple
from typing import (
    Awaitable,
    Callable,
    Dict,
    Iterable,
    List,
    Optional,
    Set,
    Tuple,
    TypeVar,
    Union,
)

from prometheus_client import Counter

from twisted.internet import defer

import synapse.server
from synapse.api.constants import EventTypes, Membership
from synapse.api.errors import AuthError
from synapse.events import EventBase
from synapse.handlers.presence import format_user_presence_state
from synapse.logging.context import PreserveLoggingContext
from synapse.logging.utils import log_function
from synapse.metrics import LaterGauge
from synapse.metrics.background_process_metrics import run_as_background_process
from synapse.streams.config import PaginationConfig
from synapse.types import (
    Collection,
    PersistedEventPosition,
    RoomStreamToken,
    StreamToken,
    UserID,
)
from synapse.util.async_helpers import ObservableDeferred, timeout_deferred
from synapse.util.metrics import Measure
from synapse.visibility import filter_events_for_client

logger = logging.getLogger(__name__)

notified_events_counter = Counter("synapse_notifier_notified_events", "")

users_woken_by_stream_counter = Counter(
    "synapse_notifier_users_woken_by_stream", "", ["stream"]
)

T = TypeVar("T")


# TODO(paul): Should be shared somewhere
def count(func: Callable[[T], bool], it: Iterable[T]) -> int:
    """Return the number of items in it for which func returns true."""
    n = 0
    for x in it:
        if func(x):
            n += 1
    return n


class _NotificationListener:
    """ This represents a single client connection to the events stream.
    The events stream handler will have yielded to the deferred, so to
    notify the handler it is sufficient to resolve the deferred.
    """

    __slots__ = ["deferred"]

    def __init__(self, deferred):
        self.deferred = deferred


class _NotifierUserStream:
    """This represents a user connected to the event stream.
    It tracks the most recent stream token for that user.
    At a given point a user may have a number of streams listening for
    events.

    This listener will also keep track of which rooms it is listening in
    so that it can remove itself from the indexes in the Notifier class.
    """

    def __init__(
        self,
        user_id: str,
        rooms: Collection[str],
        current_token: StreamToken,
        time_now_ms: int,
    ):
        self.user_id = user_id
        self.rooms = set(rooms)
        self.current_token = current_token

        # The last token for which we should wake up any streams that have a
        # token that comes before it. This gets updated every time we get poked.
        # We start it at the current token since if we get any streams
        # that have a token from before we have no idea whether they should be
        # woken up or not, so lets just wake them up.
        self.last_notified_token = current_token
        self.last_notified_ms = time_now_ms

        with PreserveLoggingContext():
            self.notify_deferred = ObservableDeferred(defer.Deferred())

    def notify(
        self, stream_key: str, stream_id: Union[int, RoomStreamToken], time_now_ms: int,
    ):
        """Notify any listeners for this user of a new event from an
        event source.
        Args:
            stream_key: The stream the event came from.
            stream_id: The new id for the stream the event came from.
            time_now_ms: The current time in milliseconds.
        """
        self.current_token = self.current_token.copy_and_advance(stream_key, stream_id)
        self.last_notified_token = self.current_token
        self.last_notified_ms = time_now_ms
        noify_deferred = self.notify_deferred

        users_woken_by_stream_counter.labels(stream_key).inc()

        with PreserveLoggingContext():
            self.notify_deferred = ObservableDeferred(defer.Deferred())
            noify_deferred.callback(self.current_token)

    def remove(self, notifier: "Notifier"):
        """ Remove this listener from all the indexes in the Notifier
        it knows about.
        """

        for room in self.rooms:
            lst = notifier.room_to_user_streams.get(room, set())
            lst.discard(self)

        notifier.user_to_user_stream.pop(self.user_id)

    def count_listeners(self) -> int:
        return len(self.notify_deferred.observers())

    def new_listener(self, token: StreamToken) -> _NotificationListener:
        """Returns a deferred that is resolved when there is a new token
        greater than the given token.

        Args:
            token: The token from which we are streaming from, i.e. we shouldn't
                notify for things that happened before this.
        """
        # Immediately wake up stream if something has already since happened
        # since their last token.
        if self.last_notified_token.is_after(token):
            return _NotificationListener(defer.succeed(self.current_token))
        else:
            return _NotificationListener(self.notify_deferred.observe())


class EventStreamResult(namedtuple("EventStreamResult", ("events", "tokens"))):
    def __bool__(self):
        return bool(self.events)


class Notifier:
    """ This class is responsible for notifying any listeners when there are
    new events available for it.

    Primarily used from the /events stream.
    """

    UNUSED_STREAM_EXPIRY_MS = 10 * 60 * 1000

    def __init__(self, hs: "synapse.server.HomeServer"):
        self.user_to_user_stream = {}  # type: Dict[str, _NotifierUserStream]
        self.room_to_user_streams = {}  # type: Dict[str, Set[_NotifierUserStream]]

        self.hs = hs
        self.storage = hs.get_storage()
        self.event_sources = hs.get_event_sources()
        self.store = hs.get_datastore()
        self.pending_new_room_events = (
            []
        )  # type: List[Tuple[PersistedEventPosition, EventBase, Collection[UserID]]]

        # Called when there are new things to stream over replication
        self.replication_callbacks = []  # type: List[Callable[[], None]]

        # Called when remote servers have come back online after having been
        # down.
        self.remote_server_up_callbacks = []  # type: List[Callable[[str], None]]

        self.clock = hs.get_clock()
        self.appservice_handler = hs.get_application_service_handler()
        self._pusher_pool = hs.get_pusherpool()

        self.federation_sender = None
        if hs.should_send_federation():
            self.federation_sender = hs.get_federation_sender()

        self.state_handler = hs.get_state_handler()

        self.clock.looping_call(
            self.remove_expired_streams, self.UNUSED_STREAM_EXPIRY_MS
        )

        # This is not a very cheap test to perform, but it's only executed
        # when rendering the metrics page, which is likely once per minute at
        # most when scraping it.
        def count_listeners():
            all_user_streams = set()  # type: Set[_NotifierUserStream]

            for streams in list(self.room_to_user_streams.values()):
                all_user_streams |= streams
            for stream in list(self.user_to_user_stream.values()):
                all_user_streams.add(stream)

            return sum(stream.count_listeners() for stream in all_user_streams)

        LaterGauge("synapse_notifier_listeners", "", [], count_listeners)

        LaterGauge(
            "synapse_notifier_rooms",
            "",
            [],
            lambda: count(bool, list(self.room_to_user_streams.values())),
        )
        LaterGauge(
            "synapse_notifier_users", "", [], lambda: len(self.user_to_user_stream)
        )

    def add_replication_callback(self, cb: Callable[[], None]):
        """Add a callback that will be called when some new data is available.
        Callback is not given any arguments. It should *not* return a Deferred - if
        it needs to do any asynchronous work, a background thread should be started and
        wrapped with run_as_background_process.
        """
        self.replication_callbacks.append(cb)

    def on_new_room_event(
        self,
        event: EventBase,
        event_pos: PersistedEventPosition,
        max_room_stream_token: RoomStreamToken,
        extra_users: Collection[UserID] = [],
    ):
        """ Used by handlers to inform the notifier something has happened
        in the room, room event wise.

        This triggers the notifier to wake up any listeners that are
        listening to the room, and any listeners for the users in the
        `extra_users` param.

        The events can be peristed out of order. The notifier will wait
        until all previous events have been persisted before notifying
        the client streams.
        """
        self.pending_new_room_events.append((event_pos, event, extra_users))
        self._notify_pending_new_room_events(max_room_stream_token)

        self.notify_replication()

    def _notify_pending_new_room_events(self, max_room_stream_token: RoomStreamToken):
        """Notify for the room events that were queued waiting for a previous
        event to be persisted.
        Args:
            max_room_stream_token: The highest stream_id below which all
                events have been persisted.
        """
        pending = self.pending_new_room_events
        self.pending_new_room_events = []

        users = set()  # type: Set[UserID]
        rooms = set()  # type: Set[str]

        for event_pos, event, extra_users in pending:
            if event_pos.persisted_after(max_room_stream_token):
                self.pending_new_room_events.append((event_pos, event, extra_users))
            else:
                if (
                    event.type == EventTypes.Member
                    and event.membership == Membership.JOIN
                ):
                    self._user_joined_room(event.state_key, event.room_id)

                users.update(extra_users)
                rooms.add(event.room_id)

        if users or rooms:
            self.on_new_event(
                "room_key", max_room_stream_token, users=users, rooms=rooms,
            )
            self._on_updated_room_token(max_room_stream_token)

    def _on_updated_room_token(self, max_room_stream_token: RoomStreamToken):
        """Poke services that might care that the room position has been
        updated.
        """

        # poke any interested application service.
        run_as_background_process(
            "_notify_app_services", self._notify_app_services, max_room_stream_token
        )

        run_as_background_process(
            "_notify_pusher_pool", self._notify_pusher_pool, max_room_stream_token
        )

        if self.federation_sender:
            self.federation_sender.notify_new_events(max_room_stream_token.stream)

    async def _notify_app_services(self, max_room_stream_token: RoomStreamToken):
        try:
            await self.appservice_handler.notify_interested_services(
                max_room_stream_token.stream
            )
        except Exception:
            logger.exception("Error notifying application services of event")

<<<<<<< HEAD
    async def _notify_app_services_ephemeral(self, stream_key: str, new_token: Union[int, RoomStreamToken], users: Collection[UserID] = []):
        try:
            await self.appservice_handler.notify_interested_services_ephemeral(stream_key, new_token, users)
        except Exception:
            logger.exception("Error notifying application services of event")

    async def _notify_pusher_pool(self, max_room_stream_id: int):
=======
    async def _notify_pusher_pool(self, max_room_stream_token: RoomStreamToken):
>>>>>>> 4b3a1faa
        try:
            await self._pusher_pool.on_new_notifications(max_room_stream_token.stream)
        except Exception:
            logger.exception("Error pusher pool of event")

    def on_new_event(
        self,
        stream_key: str,
        new_token: Union[int, RoomStreamToken],
        users: Collection[UserID] = [],
        rooms: Collection[str] = [],
    ):
        """ Used to inform listeners that something has happened event wise.

        Will wake up all listeners for the given users and rooms.
        """
        with PreserveLoggingContext():
            with Measure(self.clock, "on_new_event"):
                user_streams = set()

                for user in users:
                    user_stream = self.user_to_user_stream.get(str(user))
                    if user_stream is not None:
                        user_streams.add(user_stream)

                for room in rooms:
                    user_streams |= self.room_to_user_streams.get(room, set())

                time_now_ms = self.clock.time_msec()
                for user_stream in user_streams:
                    try:
                        user_stream.notify(stream_key, new_token, time_now_ms)
                    except Exception:
                        logger.exception("Failed to notify listener")

                self.notify_replication()

                # Notify appservices
                run_as_background_process(
                    "_notify_app_services_ephemeral", self._notify_app_services_ephemeral, stream_key, new_token, users,
                )

    def on_new_replication_data(self) -> None:
        """Used to inform replication listeners that something has happend
        without waking up any of the normal user event streams"""
        self.notify_replication()

    async def wait_for_events(
        self,
        user_id: str,
        timeout: int,
        callback: Callable[[StreamToken, StreamToken], Awaitable[T]],
        room_ids=None,
        from_token=StreamToken.START,
    ) -> T:
        """Wait until the callback returns a non empty response or the
        timeout fires.
        """
        user_stream = self.user_to_user_stream.get(user_id)
        if user_stream is None:
            current_token = self.event_sources.get_current_token()
            if room_ids is None:
                room_ids = await self.store.get_rooms_for_user(user_id)
            user_stream = _NotifierUserStream(
                user_id=user_id,
                rooms=room_ids,
                current_token=current_token,
                time_now_ms=self.clock.time_msec(),
            )
            self._register_with_keys(user_stream)

        result = None
        prev_token = from_token
        if timeout:
            end_time = self.clock.time_msec() + timeout

            while not result:
                try:
                    now = self.clock.time_msec()
                    if end_time <= now:
                        break

                    # Now we wait for the _NotifierUserStream to be told there
                    # is a new token.
                    listener = user_stream.new_listener(prev_token)
                    listener.deferred = timeout_deferred(
                        listener.deferred,
                        (end_time - now) / 1000.0,
                        self.hs.get_reactor(),
                    )
                    with PreserveLoggingContext():
                        await listener.deferred

                    current_token = user_stream.current_token

                    result = await callback(prev_token, current_token)
                    if result:
                        break

                    # Update the prev_token to the current_token since nothing
                    # has happened between the old prev_token and the current_token
                    prev_token = current_token
                except defer.TimeoutError:
                    break
                except defer.CancelledError:
                    break

        if result is None:
            # This happened if there was no timeout or if the timeout had
            # already expired.
            current_token = user_stream.current_token
            result = await callback(prev_token, current_token)

        return result

    async def get_events_for(
        self,
        user: UserID,
        pagination_config: PaginationConfig,
        timeout: int,
        is_guest: bool = False,
        explicit_room_id: str = None,
    ) -> EventStreamResult:
        """ For the given user and rooms, return any new events for them. If
        there are no new events wait for up to `timeout` milliseconds for any
        new events to happen before returning.

        If explicit_room_id is not set, the user's joined rooms will be polled
        for events.
        If explicit_room_id is set, that room will be polled for events only if
        it is world readable or the user has joined the room.
        """
        if pagination_config.from_token:
            from_token = pagination_config.from_token
        else:
            from_token = self.event_sources.get_current_token()

        limit = pagination_config.limit

        room_ids, is_joined = await self._get_room_ids(user, explicit_room_id)
        is_peeking = not is_joined

        async def check_for_updates(
            before_token: StreamToken, after_token: StreamToken
        ) -> EventStreamResult:
            if not after_token.is_after(before_token):
                return EventStreamResult([], (from_token, from_token))

            events = []  # type: List[EventBase]
            end_token = from_token

            for name, source in self.event_sources.sources.items():
                keyname = "%s_key" % name
                before_id = getattr(before_token, keyname)
                after_id = getattr(after_token, keyname)
                if before_id == after_id:
                    continue

                new_events, new_key = await source.get_new_events(
                    user=user,
                    from_key=getattr(from_token, keyname),
                    limit=limit,
                    is_guest=is_peeking,
                    room_ids=room_ids,
                    explicit_room_id=explicit_room_id,
                )

                if name == "room":
                    new_events = await filter_events_for_client(
                        self.storage,
                        user.to_string(),
                        new_events,
                        is_peeking=is_peeking,
                    )
                elif name == "presence":
                    now = self.clock.time_msec()
                    new_events[:] = [
                        {
                            "type": "m.presence",
                            "content": format_user_presence_state(event, now),
                        }
                        for event in new_events
                    ]

                events.extend(new_events)
                end_token = end_token.copy_and_replace(keyname, new_key)

            return EventStreamResult(events, (from_token, end_token))

        user_id_for_stream = user.to_string()
        if is_peeking:
            # Internally, the notifier keeps an event stream per user_id.
            # This is used by both /sync and /events.
            # We want /events to be used for peeking independently of /sync,
            # without polluting its contents. So we invent an illegal user ID
            # (which thus cannot clash with any real users) for keying peeking
            # over /events.
            #
            # I am sorry for what I have done.
            user_id_for_stream = "_PEEKING_%s_%s" % (
                explicit_room_id,
                user_id_for_stream,
            )

        result = await self.wait_for_events(
            user_id_for_stream,
            timeout,
            check_for_updates,
            room_ids=room_ids,
            from_token=from_token,
        )

        return result

    async def _get_room_ids(
        self, user: UserID, explicit_room_id: Optional[str]
    ) -> Tuple[Collection[str], bool]:
        joined_room_ids = await self.store.get_rooms_for_user(user.to_string())
        if explicit_room_id:
            if explicit_room_id in joined_room_ids:
                return [explicit_room_id], True
            if await self._is_world_readable(explicit_room_id):
                return [explicit_room_id], False
            raise AuthError(403, "Non-joined access not allowed")
        return joined_room_ids, True

    async def _is_world_readable(self, room_id: str) -> bool:
        state = await self.state_handler.get_current_state(
            room_id, EventTypes.RoomHistoryVisibility, ""
        )
        if state and "history_visibility" in state.content:
            return state.content["history_visibility"] == "world_readable"
        else:
            return False

    @log_function
    def remove_expired_streams(self) -> None:
        time_now_ms = self.clock.time_msec()
        expired_streams = []
        expire_before_ts = time_now_ms - self.UNUSED_STREAM_EXPIRY_MS
        for stream in self.user_to_user_stream.values():
            if stream.count_listeners():
                continue
            if stream.last_notified_ms < expire_before_ts:
                expired_streams.append(stream)

        for expired_stream in expired_streams:
            expired_stream.remove(self)

    @log_function
    def _register_with_keys(self, user_stream: _NotifierUserStream):
        self.user_to_user_stream[user_stream.user_id] = user_stream

        for room in user_stream.rooms:
            s = self.room_to_user_streams.setdefault(room, set())
            s.add(user_stream)

    def _user_joined_room(self, user_id: str, room_id: str):
        new_user_stream = self.user_to_user_stream.get(user_id)
        if new_user_stream is not None:
            room_streams = self.room_to_user_streams.setdefault(room_id, set())
            room_streams.add(new_user_stream)
            new_user_stream.rooms.add(room_id)

    def notify_replication(self) -> None:
        """Notify the any replication listeners that there's a new event"""
        for cb in self.replication_callbacks:
            cb()

    def notify_remote_server_up(self, server: str):
        """Notify any replication that a remote server has come back up
        """
        # We call federation_sender directly rather than registering as a
        # callback as a) we already have a reference to it and b) it introduces
        # circular dependencies.
        if self.federation_sender:
            self.federation_sender.wake_destination(server)<|MERGE_RESOLUTION|>--- conflicted
+++ resolved
@@ -329,17 +329,13 @@
         except Exception:
             logger.exception("Error notifying application services of event")
 
-<<<<<<< HEAD
     async def _notify_app_services_ephemeral(self, stream_key: str, new_token: Union[int, RoomStreamToken], users: Collection[UserID] = []):
         try:
             await self.appservice_handler.notify_interested_services_ephemeral(stream_key, new_token, users)
         except Exception:
             logger.exception("Error notifying application services of event")
 
-    async def _notify_pusher_pool(self, max_room_stream_id: int):
-=======
     async def _notify_pusher_pool(self, max_room_stream_token: RoomStreamToken):
->>>>>>> 4b3a1faa
         try:
             await self._pusher_pool.on_new_notifications(max_room_stream_token.stream)
         except Exception:
