# -*- coding: utf-8 -*-
# Copyright 2014, 2015 OpenMarket Ltd
#
# Licensed under the Apache License, Version 2.0 (the "License");
# you may not use this file except in compliance with the License.
# You may obtain a copy of the License at
#
#     http://www.apache.org/licenses/LICENSE-2.0
#
# Unless required by applicable law or agreed to in writing, software
# distributed under the License is distributed on an "AS IS" BASIS,
# WITHOUT WARRANTIES OR CONDITIONS OF ANY KIND, either express or implied.
# See the License for the specific language governing permissions and
# limitations under the License.
import logging

from synapse.api.errors import StoreError
from synapse.events import FrozenEvent
from synapse.events.utils import prune_event
from synapse.util.logutils import log_function
from synapse.util.logcontext import PreserveLoggingContext, LoggingContext
from synapse.util.lrucache import LruCache

from twisted.internet import defer

from collections import namedtuple, OrderedDict
import simplejson as json
import sys
import time


logger = logging.getLogger(__name__)

sql_logger = logging.getLogger("synapse.storage.SQL")
transaction_logger = logging.getLogger("synapse.storage.txn")


# TODO(paul):
#  * more generic key management
#  * export monitoring stats
#  * consider other eviction strategies - LRU?
def cached(max_entries=1000):
    """ A method decorator that applies a memoizing cache around the function.

    The function is presumed to take one additional argument, which is used as
    the key for the cache. Cache hits are served directly from the cache;
    misses use the function body to generate the value.

    The wrapped function has an additional member, a callable called
    "invalidate". This can be used to remove individual entries from the cache.

    The wrapped function has another additional callable, called "prefill",
    which can be used to insert values into the cache specifically, without
    calling the calculation function.
    """
    def wrap(orig):
        cache = OrderedDict()

        def prefill(key, value):
            while len(cache) > max_entries:
                cache.popitem(last=False)

            cache[key] = value

        @defer.inlineCallbacks
        def wrapped(self, key):
            if key in cache:
                defer.returnValue(cache[key])

            ret = yield orig(self, key)
            prefill(key, ret)
            defer.returnValue(ret)

        def invalidate(key):
            cache.pop(key, None)

        wrapped.invalidate = invalidate
        wrapped.prefill = prefill
        return wrapped

    return wrap


class LoggingTransaction(object):
    """An object that almost-transparently proxies for the 'txn' object
    passed to the constructor. Adds logging to the .execute() method."""
    __slots__ = ["txn", "name"]

    def __init__(self, txn, name):
        object.__setattr__(self, "txn", txn)
        object.__setattr__(self, "name", name)

    def __getattr__(self, name):
        return getattr(self.txn, name)

    def __setattr__(self, name, value):
        setattr(self.txn, name, value)

    def execute(self, sql, *args, **kwargs):
        # TODO(paul): Maybe use 'info' and 'debug' for values?
        sql_logger.debug("[SQL] {%s} %s", self.name, sql)
        try:
            if args and args[0]:
                values = args[0]
                sql_logger.debug(
                    "[SQL values] {%s} " + ", ".join(("<%r>",) * len(values)),
                    self.name,
                    *values
                )
        except:
            # Don't let logging failures stop SQL from working
            pass

        start = time.time() * 1000
        try:
            return self.txn.execute(
                sql, *args, **kwargs
            )
        except:
                logger.exception("[SQL FAIL] {%s}", self.name)
                raise
        finally:
            end = time.time() * 1000
            sql_logger.debug("[SQL time] {%s} %f", self.name, end - start)


class PerformanceCounters(object):
    def __init__(self):
        self.current_counters = {}
        self.previous_counters = {}

    def update(self, key, start_time, end_time=None):
        if end_time is None:
            end_time = time.time() * 1000
        duration = end_time - start_time
        count, cum_time = self.current_counters.get(key, (0, 0))
        count += 1
        cum_time += duration
        self.current_counters[key] = (count, cum_time)
        return end_time

    def interval(self, interval_duration, limit=3):
        counters = []
        for name, (count, cum_time) in self.current_counters.items():
            prev_count, prev_time = self.previous_counters.get(name, (0, 0))
            counters.append((
                (cum_time - prev_time) / interval_duration,
                count - prev_count,
                name
            ))

        self.previous_counters = dict(self.current_counters)

        counters.sort(reverse=True)

        top_n_counters = ", ".join(
            "%s(%d): %.3f%%" % (name, count, 100 * ratio)
            for ratio, count, name in counters[:limit]
        )

        return top_n_counters


class SQLBaseStore(object):
    _TXN_ID = 0

    def __init__(self, hs):
        self.hs = hs
        self._db_pool = hs.get_db_pool()
        self._clock = hs.get_clock()

        self._previous_txn_total_time = 0
        self._current_txn_total_time = 0
        self._previous_loop_ts = 0
        self._txn_perf_counters = PerformanceCounters()
        self._get_event_counters = PerformanceCounters()

        self._get_event_cache = LruCache(hs.config.event_cache_size)

    def start_profiling(self):
        self._previous_loop_ts = self._clock.time_msec()

        def loop():
            curr = self._current_txn_total_time
            prev = self._previous_txn_total_time
            self._previous_txn_total_time = curr

            time_now = self._clock.time_msec()
            time_then = self._previous_loop_ts
            self._previous_loop_ts = time_now

            ratio = (curr - prev)/(time_now - time_then)

            top_three_counters = self._txn_perf_counters.interval(
                time_now - time_then, limit=3
            )

            top_3_event_counters = self._get_event_counters.interval(
                time_now - time_then, limit=3
            )

            logger.info(
                "Total database time: %.3f%% {%s} {%s}",
                ratio * 100, top_three_counters, top_3_event_counters
            )

        self._clock.looping_call(loop, 10000)

    @defer.inlineCallbacks
    def runInteraction(self, desc, func, *args, **kwargs):
        """Wraps the .runInteraction() method on the underlying db_pool."""
        current_context = LoggingContext.current_context()

        def inner_func(txn, *args, **kwargs):
            with LoggingContext("runInteraction") as context:
                current_context.copy_to(context)
                start = time.time() * 1000
<<<<<<< HEAD
                txn_id = SQLBaseStore._TXN_ID
                SQLBaseStore._TXN_ID += 1
=======
                txn_id = self._TXN_ID
>>>>>>> 1df3ccf7

                # We don't really need these to be unique, so lets stop it from
                # growing really large.
                self._TXN_ID = (self._TXN_ID + 1) % (sys.maxint - 1)

                name = "%s-%x" % (desc, txn_id, )

                transaction_logger.debug("[TXN START] {%s}", name)
                try:
                    return func(LoggingTransaction(txn, name), *args, **kwargs)
                except:
                    logger.exception("[TXN FAIL] {%s}", name)
                    raise
                finally:
                    end = time.time() * 1000
                    transaction_logger.debug(
                        "[TXN END] {%s} %f",
                        name, end - start
                    )

                    self._current_txn_total_time += end - start
                    self._txn_perf_counters.update(desc, start, end)

        with PreserveLoggingContext():
            result = yield self._db_pool.runInteraction(
                inner_func, *args, **kwargs
            )
        defer.returnValue(result)

    def cursor_to_dict(self, cursor):
        """Converts a SQL cursor into an list of dicts.

        Args:
            cursor : The DBAPI cursor which has executed a query.
        Returns:
            A list of dicts where the key is the column header.
        """
        col_headers = list(column[0] for column in cursor.description)
        results = list(
            dict(zip(col_headers, row)) for row in cursor.fetchall()
        )
        return results

    def _execute(self, decoder, query, *args):
        """Runs a single query for a result set.

        Args:
            decoder - The function which can resolve the cursor results to
                something meaningful.
            query - The query string to execute
            *args - Query args.
        Returns:
            The result of decoder(results)
        """
        def interaction(txn):
            cursor = txn.execute(query, args)
            if decoder:
                return decoder(cursor)
            else:
                return cursor.fetchall()

        return self.runInteraction("_execute", interaction)

    def _execute_and_decode(self, query, *args):
        return self._execute(self.cursor_to_dict, query, *args)

    # "Simple" SQL API methods that operate on a single table with no JOINs,
    # no complex WHERE clauses, just a dict of values for columns.

    def _simple_insert(self, table, values, or_replace=False, or_ignore=False):
        """Executes an INSERT query on the named table.

        Args:
            table : string giving the table name
            values : dict of new column names and values for them
            or_replace : bool; if True performs an INSERT OR REPLACE
        """
        return self.runInteraction(
            "_simple_insert",
            self._simple_insert_txn, table, values, or_replace=or_replace,
            or_ignore=or_ignore,
        )

    @log_function
    def _simple_insert_txn(self, txn, table, values, or_replace=False,
                           or_ignore=False):
        sql = "%s INTO %s (%s) VALUES(%s)" % (
            ("INSERT OR REPLACE" if or_replace else
             "INSERT OR IGNORE" if or_ignore else "INSERT"),
            table,
            ", ".join(k for k in values),
            ", ".join("?" for k in values)
        )

        logger.debug(
            "[SQL] %s Args=%s",
            sql, values.values(),
        )

        txn.execute(sql, values.values())
        return txn.lastrowid

    def _simple_upsert(self, table, keyvalues, values):
        """
        Args:
            table (str): The table to upsert into
            keyvalues (dict): The unique key tables and their new values
            values (dict): The nonunique columns and their new values
        Returns: A deferred
        """
        return self.runInteraction(
            "_simple_upsert",
            self._simple_upsert_txn, table, keyvalues, values
        )

    def _simple_upsert_txn(self, txn, table, keyvalues, values):
        # Try to update
        sql = "UPDATE %s SET %s WHERE %s" % (
            table,
            ", ".join("%s = ?" % (k,) for k in values),
            " AND ".join("%s = ?" % (k,) for k in keyvalues)
        )
        sqlargs = values.values() + keyvalues.values()
        logger.debug(
            "[SQL] %s Args=%s",
            sql, sqlargs,
        )

        txn.execute(sql, sqlargs)
        if txn.rowcount == 0:
            # We didn't update and rows so insert a new one
            allvalues = {}
            allvalues.update(keyvalues)
            allvalues.update(values)

            sql = "INSERT INTO %s (%s) VALUES (%s)" % (
                table,
                ", ".join(k for k in allvalues),
                ", ".join("?" for _ in allvalues)
            )
            logger.debug(
                "[SQL] %s Args=%s",
                sql, keyvalues.values(),
            )
            txn.execute(sql, allvalues.values())

    def _simple_select_one(self, table, keyvalues, retcols,
                           allow_none=False):
        """Executes a SELECT query on the named table, which is expected to
        return a single row, returning a single column from it.

        Args:
            table : string giving the table name
            keyvalues : dict of column names and values to select the row with
            retcols : list of strings giving the names of the columns to return

            allow_none : If true, return None instead of failing if the SELECT
              statement returns no rows
        """
        return self._simple_selectupdate_one(
            table, keyvalues, retcols=retcols, allow_none=allow_none
        )

    def _simple_select_one_onecol(self, table, keyvalues, retcol,
                                  allow_none=False):
        """Executes a SELECT query on the named table, which is expected to
        return a single row, returning a single column from it."

        Args:
            table : string giving the table name
            keyvalues : dict of column names and values to select the row with
            retcol : string giving the name of the column to return
        """
        return self.runInteraction(
            "_simple_select_one_onecol",
            self._simple_select_one_onecol_txn,
            table, keyvalues, retcol, allow_none=allow_none,
        )

    def _simple_select_one_onecol_txn(self, txn, table, keyvalues, retcol,
                                      allow_none=False):
        ret = self._simple_select_onecol_txn(
            txn,
            table=table,
            keyvalues=keyvalues,
            retcol=retcol,
        )

        if ret:
            return ret[0]
        else:
            if allow_none:
                return None
            else:
                raise StoreError(404, "No row found")

    def _simple_select_onecol_txn(self, txn, table, keyvalues, retcol):
        sql = (
            "SELECT %(retcol)s FROM %(table)s WHERE %(where)s "
            "ORDER BY rowid asc"
        ) % {
            "retcol": retcol,
            "table": table,
            "where": " AND ".join("%s = ?" % k for k in keyvalues.keys()),
        }

        txn.execute(sql, keyvalues.values())

        return [r[0] for r in txn.fetchall()]

    def _simple_select_onecol(self, table, keyvalues, retcol):
        """Executes a SELECT query on the named table, which returns a list
        comprising of the values of the named column from the selected rows.

        Args:
            table (str): table name
            keyvalues (dict): column names and values to select the rows with
            retcol (str): column whos value we wish to retrieve.

        Returns:
            Deferred: Results in a list
        """
        return self.runInteraction(
            "_simple_select_onecol",
            self._simple_select_onecol_txn,
            table, keyvalues, retcol
        )

    def _simple_select_list(self, table, keyvalues, retcols):
        """Executes a SELECT query on the named table, which may return zero or
        more rows, returning the result as a list of dicts.

        Args:
            table : string giving the table name
            keyvalues : dict of column names and values to select the rows with,
            or None to not apply a WHERE clause.
            retcols : list of strings giving the names of the columns to return
        """
        return self.runInteraction(
            "_simple_select_list",
            self._simple_select_list_txn,
            table, keyvalues, retcols
        )

    def _simple_select_list_txn(self, txn, table, keyvalues, retcols):
        """Executes a SELECT query on the named table, which may return zero or
        more rows, returning the result as a list of dicts.

        Args:
            txn : Transaction object
            table : string giving the table name
            keyvalues : dict of column names and values to select the rows with
            retcols : list of strings giving the names of the columns to return
        """
        if keyvalues:
            sql = "SELECT %s FROM %s WHERE %s ORDER BY rowid asc" % (
                ", ".join(retcols),
                table,
                " AND ".join("%s = ?" % (k, ) for k in keyvalues)
            )
            txn.execute(sql, keyvalues.values())
        else:
            sql = "SELECT %s FROM %s ORDER BY rowid asc" % (
                ", ".join(retcols),
                table
            )
            txn.execute(sql)

        return self.cursor_to_dict(txn)

    def _simple_update_one(self, table, keyvalues, updatevalues,
                           retcols=None):
        """Executes an UPDATE query on the named table, setting new values for
        columns in a row matching the key values.

        Args:
            table : string giving the table name
            keyvalues : dict of column names and values to select the row with
            updatevalues : dict giving column names and values to update
            retcols : optional list of column names to return

        If present, retcols gives a list of column names on which to perform
        a SELECT statement *before* performing the UPDATE statement. The values
        of these will be returned in a dict.

        These are performed within the same transaction, allowing an atomic
        get-and-set.  This can be used to implement compare-and-set by putting
        the update column in the 'keyvalues' dict as well.
        """
        return self._simple_selectupdate_one(table, keyvalues, updatevalues,
                                             retcols=retcols)

    def _simple_selectupdate_one(self, table, keyvalues, updatevalues=None,
                                 retcols=None, allow_none=False):
        """ Combined SELECT then UPDATE."""
        if retcols:
            select_sql = "SELECT %s FROM %s WHERE %s ORDER BY rowid asc" % (
                ", ".join(retcols),
                table,
                " AND ".join("%s = ?" % (k) for k in keyvalues)
            )

        if updatevalues:
            update_sql = "UPDATE %s SET %s WHERE %s" % (
                table,
                ", ".join("%s = ?" % (k,) for k in updatevalues),
                " AND ".join("%s = ?" % (k,) for k in keyvalues)
            )

        def func(txn):
            ret = None
            if retcols:
                txn.execute(select_sql, keyvalues.values())

                row = txn.fetchone()
                if not row:
                    if allow_none:
                        return None
                    raise StoreError(404, "No row found")
                if txn.rowcount > 1:
                    raise StoreError(500, "More than one row matched")

                ret = dict(zip(retcols, row))

            if updatevalues:
                txn.execute(
                    update_sql,
                    updatevalues.values() + keyvalues.values()
                )

                if txn.rowcount == 0:
                    raise StoreError(404, "No row found")
                if txn.rowcount > 1:
                    raise StoreError(500, "More than one row matched")

            return ret
        return self.runInteraction("_simple_selectupdate_one", func)

    def _simple_delete_one(self, table, keyvalues):
        """Executes a DELETE query on the named table, expecting to delete a
        single row.

        Args:
            table : string giving the table name
            keyvalues : dict of column names and values to select the row with
        """
        sql = "DELETE FROM %s WHERE %s" % (
            table,
            " AND ".join("%s = ?" % (k, ) for k in keyvalues)
        )

        def func(txn):
            txn.execute(sql, keyvalues.values())
            if txn.rowcount == 0:
                raise StoreError(404, "No row found")
            if txn.rowcount > 1:
                raise StoreError(500, "more than one row matched")
        return self.runInteraction("_simple_delete_one", func)

    def _simple_delete(self, table, keyvalues):
        """Executes a DELETE query on the named table.

        Args:
            table : string giving the table name
            keyvalues : dict of column names and values to select the row with
        """

        return self.runInteraction("_simple_delete", self._simple_delete_txn)

    def _simple_delete_txn(self, txn, table, keyvalues):
        sql = "DELETE FROM %s WHERE %s" % (
            table,
            " AND ".join("%s = ?" % (k, ) for k in keyvalues)
        )

        return txn.execute(sql, keyvalues.values())

    def _simple_max_id(self, table):
        """Executes a SELECT query on the named table, expecting to return the
        max value for the column "id".

        Args:
            table : string giving the table name
        """
        sql = "SELECT MAX(id) AS id FROM %s" % table

        def func(txn):
            txn.execute(sql)
            max_id = self.cursor_to_dict(txn)[0]["id"]
            if max_id is None:
                return 0
            return max_id

        return self.runInteraction("_simple_max_id", func)

    def _get_events(self, event_ids, check_redacted=True,
                    get_prev_content=False):
        return self.runInteraction(
            "_get_events", self._get_events_txn, event_ids,
            check_redacted=check_redacted, get_prev_content=get_prev_content,
        )

    def _get_events_txn(self, txn, event_ids, check_redacted=True,
                        get_prev_content=False):
        if not event_ids:
            return []

        events = [
            self._get_event_txn(
                txn, event_id,
                check_redacted=check_redacted,
                get_prev_content=get_prev_content
            )
            for event_id in event_ids
        ]

        return [e for e in events if e]

    def _get_event_txn(self, txn, event_id, check_redacted=True,
                       get_prev_content=False, allow_rejected=False):

        start_time = time.time() * 1000
        update_counter = self._get_event_counters.update

        cache = self._get_event_cache.setdefault(event_id, {})

        try:
            # Separate cache entries for each way to invoke _get_event_txn
            return cache[(check_redacted, get_prev_content, allow_rejected)]
        except KeyError:
            pass
        finally:
            start_time = update_counter("event_cache", start_time)

        sql = (
            "SELECT e.internal_metadata, e.json, r.event_id, rej.reason "
            "FROM event_json as e "
            "LEFT JOIN redactions as r ON e.event_id = r.redacts "
            "LEFT JOIN rejections as rej on rej.event_id = e.event_id  "
            "WHERE e.event_id = ? "
            "LIMIT 1 "
        )

        txn.execute(sql, (event_id,))

        res = txn.fetchone()

        if not res:
            return None

        internal_metadata, js, redacted, rejected_reason = res

        start_time = update_counter("select_event", start_time)

        if allow_rejected or not rejected_reason:
            result = self._get_event_from_row_txn(
                txn, internal_metadata, js, redacted,
                check_redacted=check_redacted,
                get_prev_content=get_prev_content,
            )
            cache[(check_redacted, get_prev_content, allow_rejected)] = result
            return result
        else:
            return None

    def _get_event_from_row_txn(self, txn, internal_metadata, js, redacted,
                                check_redacted=True, get_prev_content=False):

        start_time = time.time() * 1000
        update_counter = self._get_event_counters.update

        d = json.loads(js)
        start_time = update_counter("decode_json", start_time)

        internal_metadata = json.loads(internal_metadata)
        start_time = update_counter("decode_internal", start_time)

        ev = FrozenEvent(d, internal_metadata_dict=internal_metadata)
        start_time = update_counter("build_frozen_event", start_time)

        if check_redacted and redacted:
            ev = prune_event(ev)

            ev.unsigned["redacted_by"] = redacted
            # Get the redaction event.

            because = self._get_event_txn(
                txn,
                redacted,
                check_redacted=False
            )

            if because:
                ev.unsigned["redacted_because"] = because
            start_time = update_counter("redact_event", start_time)

        if get_prev_content and "replaces_state" in ev.unsigned:
            prev = self._get_event_txn(
                txn,
                ev.unsigned["replaces_state"],
                get_prev_content=False,
            )
            if prev:
                ev.unsigned["prev_content"] = prev.get_dict()["content"]
            start_time = update_counter("get_prev_content", start_time)

        return ev

    def _parse_events(self, rows):
        return self.runInteraction(
            "_parse_events", self._parse_events_txn, rows
        )

    def _parse_events_txn(self, txn, rows):
        event_ids = [r["event_id"] for r in rows]

        return self._get_events_txn(txn, event_ids)

    def _has_been_redacted_txn(self, txn, event):
        sql = "SELECT event_id FROM redactions WHERE redacts = ?"
        txn.execute(sql, (event.event_id,))
        result = txn.fetchone()
        return result[0] if result else None


class Table(object):
    """ A base class used to store information about a particular table.
    """

    table_name = None
    """ str: The name of the table """

    fields = None
    """ list: The field names """

    EntryType = None
    """ Type: A tuple type used to decode the results """

    _select_where_clause = "SELECT %s FROM %s WHERE %s"
    _select_clause = "SELECT %s FROM %s"
    _insert_clause = "INSERT OR REPLACE INTO %s (%s) VALUES (%s)"

    @classmethod
    def select_statement(cls, where_clause=None):
        """
        Args:
            where_clause (str): The WHERE clause to use.

        Returns:
            str: An SQL statement to select rows from the table with the given
            WHERE clause.
        """
        if where_clause:
            return cls._select_where_clause % (
                ", ".join(cls.fields),
                cls.table_name,
                where_clause
            )
        else:
            return cls._select_clause % (
                ", ".join(cls.fields),
                cls.table_name,
            )

    @classmethod
    def insert_statement(cls):
        return cls._insert_clause % (
            cls.table_name,
            ", ".join(cls.fields),
            ", ".join(["?"] * len(cls.fields)),
        )

    @classmethod
    def decode_single_result(cls, results):
        """ Given an iterable of tuples, return a single instance of
            `EntryType` or None if the iterable is empty
        Args:
            results (list): The results list to convert to `EntryType`
        Returns:
            EntryType: An instance of `EntryType`
        """
        results = list(results)
        if results:
            return cls.EntryType(*results[0])
        else:
            return None

    @classmethod
    def decode_results(cls, results):
        """ Given an iterable of tuples, return a list of `EntryType`
        Args:
            results (list): The results list to convert to `EntryType`

        Returns:
            list: A list of `EntryType`
        """
        return [cls.EntryType(*row) for row in results]

    @classmethod
    def get_fields_string(cls, prefix=None):
        if prefix:
            to_join = ("%s.%s" % (prefix, f) for f in cls.fields)
        else:
            to_join = cls.fields

        return ", ".join(to_join)


class JoinHelper(object):
    """ Used to help do joins on tables by looking at the tables' fields and
    creating a list of unique fields to use with SELECTs and a namedtuple
    to dump the results into.

    Attributes:
        tables (list): List of `Table` classes
        EntryType (type)
    """

    def __init__(self, *tables):
        self.tables = tables

        res = []
        for table in self.tables:
            res += [f for f in table.fields if f not in res]

        self.EntryType = namedtuple("JoinHelperEntry", res)

    def get_fields(self, **prefixes):
        """Get a string representing a list of fields for use in SELECT
        statements with the given prefixes applied to each.

        For example::

            JoinHelper(PdusTable, StateTable).get_fields(
                PdusTable="pdus",
                StateTable="state"
            )
        """
        res = []
        for field in self.EntryType._fields:
            for table in self.tables:
                if field in table.fields:
                    res.append("%s.%s" % (prefixes[table.__name__], field))
                    break

        return ", ".join(res)

    def decode_results(self, rows):
        return [self.EntryType(*row) for row in rows]<|MERGE_RESOLUTION|>--- conflicted
+++ resolved
@@ -215,12 +215,7 @@
             with LoggingContext("runInteraction") as context:
                 current_context.copy_to(context)
                 start = time.time() * 1000
-<<<<<<< HEAD
-                txn_id = SQLBaseStore._TXN_ID
-                SQLBaseStore._TXN_ID += 1
-=======
                 txn_id = self._TXN_ID
->>>>>>> 1df3ccf7
 
                 # We don't really need these to be unique, so lets stop it from
                 # growing really large.
