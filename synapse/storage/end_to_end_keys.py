--- conflicted
+++ resolved
@@ -63,22 +63,17 @@
         for user_id, device_keys in iteritems(results):
             rv[user_id] = {}
             for device_id, device_info in iteritems(device_keys):
-<<<<<<< HEAD
-                device_info["keys"] = db_to_json(device_info.pop("key_json"))
-                # add cross-signing signatures to the keys
-                if "signatures" in device_info:
-                    for sig_user_id, sigs in device_info["signatures"].items():
-                        device_info["keys"].setdefault("signatures", {}).setdefault(
-                            sig_user_id, {}
-                        ).update(sigs)
-=======
                 r = db_to_json(device_info.pop("key_json"))
                 r["unsigned"] = {}
                 display_name = device_info["device_display_name"]
                 if display_name is not None:
                     r["unsigned"]["device_display_name"] = display_name
+                if "signatures" in device_info:
+                    for sig_user_id, sigs in device_info["signatures"].items():
+                        r.setdefault("signatures", {}).setdefault(
+                            sig_user_id, {}
+                        ).update(sigs)
                 rv[user_id][device_id] = r
->>>>>>> 0a9d2280
 
         return rv
 
